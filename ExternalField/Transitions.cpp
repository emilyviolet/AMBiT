#include "Transitions.h"
#include "Include.h"
#include "Atom/HamiltonianTypes.h"
#include "HartreeFock/ConfigurationParser.h"
#include "TimeDependentSpinorOperator.h"
#include "ExternalField/RPAOperator.h"
#include "ExternalField/RPASolver.h"

std::string Name(const LevelID& levelid)
{
    return (levelid.first->Name() + ":" + itoa(levelid.second));
}

void TransitionCalculator::CalculateAndPrint()
{
    // Get all named matrix elements
    int num_transitions = user_input.vector_variable_size("MatrixElements");
    bool all_below = user_input.VariableExists("AllBelow");
    bool print_integrals = user_input.search("--print-integrals");

    *outstream << "\n";
    PrintHeader();

    if(print_integrals)
    {   PrintIntegrals();
        *outstream << std::endl;
        PrintHeader();
    }

    for(int i = 0; i < num_transitions; i++)
        CalculateTransition(user_input("MatrixElements", "", i));

    if(!all_below)
    {
        if(!num_transitions)
            *outstream << "  No transitions requested." << std::endl;

        return;
    }

    // Calculate all transitions of a certain type below a given energy
    double max_energy = user_input("AllBelow", 0.0);
    bool found_one = false;

    auto left_it = levels->begin();
    while(left_it != levels->end())
    {
        auto right_it = left_it;
        while(right_it != levels->end())
        {
            if(TransitionExists((*left_it)->GetSymmetry(), (*right_it)->GetSymmetry()))
            {
                LevelVector left_vec = levels->GetLevels(*left_it);
                for(int i = 0; i < left_vec.levels.size(); i++)
                {
                    if(left_vec.levels[i]->GetEnergy() > max_energy)
                        break;

                    LevelVector right_vec = levels->GetLevels(*right_it);
                    for(int j = 0; j < right_vec.levels.size(); j++)
                    {
                        if(right_vec.levels[j]->GetEnergy() > max_energy)
                            break;

                        found_one = true;
                        CalculateTransition(std::make_pair(*left_it, i), std::make_pair(*right_it, j));
                    }
                }
            }
            right_it++;
        }
        left_it++;
    }

    if(!found_one)
    {   *outstream << "  No transitions below E = " << max_energy << std::endl;
        return;
    }
}

void TransitionCalculator::PrintAll() const
{
    if(matrix_elements.size())
    {
        *outstream << "\n";
        PrintHeader();
        for(auto& pair: matrix_elements)
            PrintTransition(pair.first.first, pair.first.second, pair.second);
    }
}

void TransitionCalculator::PrintIntegrals()
{
    if(integrals == nullptr)
    {
        // Create new TransitionIntegrals object and calculate integrals
        integrals = std::make_shared<TransitionIntegrals>(orbitals, op);
        integrals->CalculateOneElectronIntegrals(orbitals->valence, orbitals->valence);
    }

    *outstream << "One-body transition integrals (a.u.):" << std::endl;
    *outstream << std::setprecision(8);
    auto it1 = orbitals->valence->begin();
    while(it1 != orbitals->valence->end())
    {
        const auto& orb1 = it1->first;

        auto it2 = it1;
        while(it2 != orbitals->valence->end())
        {
            const auto& orb2 = it2->first;

            if(op->IsNonZero(orb1, orb2))
            *outstream << "  " << orb1.Name() << " -> " << orb2.Name()
                       << " = " << integrals->GetMatrixElement(orb1, orb2) << std::endl;

            ++it2;
        }
        ++it1;
    }
}

pSpinorMatrixElement TransitionCalculator::MakeRPA(pSpinorOperator external, pHFOperatorConst hf, pHartreeY hartreeY)
{
    // Get BSplineBasis parameters and make RPA solver
    int N = user_input("RPA/BSpline/N", 40);
    int K = user_input("RPA/BSpline/K", 7);
    double Rmax = hf->GetLattice()->R(hf->GetCore()->LargestOrbitalSize());
    Rmax = user_input("RPA/BSpline/Rmax", Rmax);
    double dR0 = user_input("RPA/BSpline/R0", 0.0);     // Use default

    pBSplineBasis basis_maker = std::make_shared<BSplineBasis>(hf->GetLattice(), N, K, Rmax, dR0);

    bool use_negative_states = true;
    if(user_input.search("RPA/--no-negative-states"))
        use_negative_states = false;

    pRPASolver rpa_solver = std::make_shared<RPASolver>(basis_maker, use_negative_states);

    // Make RPA operator
    pRPAOperator rpa = std::make_shared<RPAOperator>(external, hf, hartreeY, rpa_solver);

    DebugOptions.LogHFIterations(true);
    if(rpa->IsStaticRPA())
    {   rpa->SolveRPA();
        frequency_dependent_op = false;
    }
    else
    {
        double omega = user_input("Frequency", -1.0);
        if(omega >= 0.0)
        {   rpa->SetFrequency(omega);
            frequency_dependent_op = false;
        }
        else
        {   frequency_dependent_op = true;
        }
    }

    return rpa;
}

double TransitionCalculator::CalculateTransition(const LevelID& left, const LevelID& right)
{
    double return_value = 0.0;

    // Check transition is allowed
    if(TransitionExists(left, right))
    {
        // Check it doesn't exist already
        TransitionID id = make_transitionID(left, right);

        auto found_it = matrix_elements.find(id);
        if(found_it != matrix_elements.end())
        {
            return_value = found_it->second;
        }
        else
        {   // Get levels
            LevelVector left_levels = levels->GetLevels(left.first);
            if(left_levels.levels.size() <= left.second)
            {   *errstream << "TransitionCalculator: Level " << Name(left) << " not found." << std::endl;
                return 0.;
            }

            LevelVector right_levels = levels->GetLevels(right.first);
            if(right_levels.levels.size() <= right.second)
            {   *errstream << "TransitionCalculator: Level " << Name(right) << " not found." << std::endl;
                return 0.;
            }

            pTimeDependentSpinorOperator tdop = std::dynamic_pointer_cast<TimeDependentSpinorOperator>(op);
            if(frequency_dependent_op && tdop)
            {
                // Clear integrals if frequency has changed
                const Level& left_level = *left_levels[left.second];
                const Level& right_level = *right_levels[right.second];
                double freq = fabs(left_level.GetEnergy() - right_level.GetEnergy());

                if(fabs(tdop->GetFrequency() - freq) > 1.e-6 || integrals == nullptr)
                {
                    tdop->SetFrequency(freq);

                    if(integrals == nullptr)
                    {
                        // Create new TransitionIntegrals object and calculate integrals
                        integrals = std::make_shared<TransitionIntegrals>(orbitals, op);
                    }

                    integrals->clear();
                    integrals->CalculateOneElectronIntegrals(orbitals->valence, orbitals->valence);
                }

                ManyBodyOperator<pTransitionIntegrals> many_body_operator(integrals);

                // Get matrix elements for all transitions with same HamiltonianIDs
                double value = many_body_operator.GetMatrixElement(left_level, right_level);

                // Add to matrix_elements map
                matrix_elements[id] = value;
                return_value = value;
            }
            else
            {   // Get transition integrals
                if(integrals == nullptr)
                {
                    if(tdop)
                    {
                        double omega = user_input("Frequency", -1.0);
                        if(omega >= 0.0)
                            tdop->SetFrequency(omega);
                    }

<<<<<<< HEAD
                    // Create new TransitionIntegrals object and calculate integrals
                    integrals = std::make_shared<TransitionIntegrals>(orbitals, op);
                    integrals->CalculateOneElectronIntegrals(orbitals->valence, orbitals->valence);
                }
=======
            ManyBodyOperator<TransitionIntegrals> many_body_operator(*integrals);
>>>>>>> 1e7a172e

                ManyBodyOperator<pTransitionIntegrals> many_body_operator(integrals);

<<<<<<< HEAD
                // Get matrix elements for all transitions with same HamiltonianIDs
                std::vector<double> values = many_body_operator.GetMatrixElement(left_levels, right_levels);

                // Add to matrix_elements map
                auto value_iterator = values.begin();
                for(int i = 0; i < left_levels.size(); i++)
=======
            // Add to matrix_elements map
            auto value_iterator = values.begin();
            for(int i = 0; i < left_levels.levels.size(); i++)
            {
                for(int j = 0; j < right_levels.levels.size(); j++)
>>>>>>> 1e7a172e
                {
                    for(int j = 0; j < right_levels.size(); j++)
                    {
                        TransitionID current_id = make_transitionID(std::make_pair(left.first, i), std::make_pair(right.first, j));
                        matrix_elements.insert(std::make_pair(current_id, *value_iterator));
                        value_iterator++;
                    }
                }

                return_value = matrix_elements[id];
            }
        }
    }

    // Return transition specifically requested
    PrintTransition(left, right, return_value);
    return return_value;
}

double TransitionCalculator::CalculateTransition(const std::string& transition)
{
    int pos = transition.find("->");
    if(pos == std::string::npos)
    {
        LevelID only(make_LevelID(transition.substr(0, pos)));

        if(!only.first)
        {   *errstream << "TransitionCalculator: " << transition << " incorrectly formed." << std::endl;
            return 0.;
        }
        return CalculateTransition(only, only);
    }
    else
    {   LevelID left(make_LevelID(transition.substr(0, pos)));
        LevelID right(make_LevelID(transition.substr(pos+2)));

        if(!left.first || !right.first)
        {   *errstream << "TransitionCalculator: " << transition << " incorrectly formed." << std::endl;
            return 0.;
        }

        return CalculateTransition(left, right);
    }
}

LevelID TransitionCalculator::make_LevelID(const std::string& name)
{
    LevelID ret(nullptr, 0);

    // Decide on type and then parse
    int index_break = name.find(":");
    int fullstop_break = name.find(".");
    bool noParityFound = (name.find('e') == std::string::npos && name.find('o') == std::string::npos);

    // Single particle type
    if(index_break == std::string::npos && fullstop_break == std::string::npos && noParityFound)
    {
        OrbitalInfo info = ConfigurationParser::ParseOrbital<OrbitalInfo>(name);

        ret.first = std::make_shared<SingleOrbitalID>(info);
        ret.second = 0;
    }
    // Non-relativistic configuration type
    else if(fullstop_break != std::string::npos)
    {
        if(index_break == std::string::npos || fullstop_break > index_break)
            return ret;

        NonRelConfiguration config = ConfigurationParser::ParseConfiguration<NonRelInfo, int>(name.substr(0, fullstop_break));

        // Get symmetry
        int p = fullstop_break+1;
        int twoJ = atoi(name.c_str() + p);
        if((twoJ < 0) || (twoJ > 100))
            return ret;
        while(name[p] && (isdigit(name[p]) || isblank(name[p])))
            p++;

        Parity P;
        if(name[p] == 'o')
            P = Parity::odd;
        else if(name[p] == 'e')
            P = Parity::even;
        else
            return ret;

        int index = atoi(name.c_str() + index_break + 1);
        if(index < 0 || P != config.GetParity())
            return ret;

        ret.first = std::make_shared<NonRelID>(config, twoJ);
        ret.second = index;
    }
    // Usual HamiltonianID type
    else
    {   int twoJ = -1;
        Parity P;
        int index = -1;

        std::stringstream ss(name);
        ss >> twoJ;
        if((twoJ < 0) || (twoJ > 100) || !ss.good())
            return ret;

        char c = ss.get();
        if(c == 'o' && ss.good())
            P = Parity::odd;
        else if(c == 'e' && ss.good())
            P = Parity::even;
        else
            return ret;

        // Colon is optional for usual type
        if(ss.peek() == ':')
            ss.get();

        ss >> index;
        if(index < 0)
            return ret;

        ret.first = std::make_shared<HamiltonianID>(twoJ, P);
        ret.second = index;
    }

    return ret;
}<|MERGE_RESOLUTION|>--- conflicted
+++ resolved
@@ -193,8 +193,8 @@
             if(frequency_dependent_op && tdop)
             {
                 // Clear integrals if frequency has changed
-                const Level& left_level = *left_levels[left.second];
-                const Level& right_level = *right_levels[right.second];
+                const Level& left_level = *(left_levels.levels[left.second]);
+                const Level& right_level = *(right_levels.levels[right.second]);
                 double freq = fabs(left_level.GetEnergy() - right_level.GetEnergy());
 
                 if(fabs(tdop->GetFrequency() - freq) > 1.e-6 || integrals == nullptr)
@@ -211,14 +211,14 @@
                     integrals->CalculateOneElectronIntegrals(orbitals->valence, orbitals->valence);
                 }
 
-                ManyBodyOperator<pTransitionIntegrals> many_body_operator(integrals);
+                ManyBodyOperator<TransitionIntegrals> many_body_operator(*integrals);
 
                 // Get matrix elements for all transitions with same HamiltonianIDs
-                double value = many_body_operator.GetMatrixElement(left_level, right_level);
+                std::vector<double> values = many_body_operator.GetMatrixElement(left_levels, right_levels);
 
                 // Add to matrix_elements map
-                matrix_elements[id] = value;
-                return_value = value;
+                return_value = values[left.second * left_levels.levels.size() + right.second];
+                matrix_elements.insert(std::make_pair(id, return_value));
             }
             else
             {   // Get transition integrals
@@ -231,33 +231,21 @@
                             tdop->SetFrequency(omega);
                     }
 
-<<<<<<< HEAD
                     // Create new TransitionIntegrals object and calculate integrals
                     integrals = std::make_shared<TransitionIntegrals>(orbitals, op);
                     integrals->CalculateOneElectronIntegrals(orbitals->valence, orbitals->valence);
                 }
-=======
-            ManyBodyOperator<TransitionIntegrals> many_body_operator(*integrals);
->>>>>>> 1e7a172e
-
-                ManyBodyOperator<pTransitionIntegrals> many_body_operator(integrals);
-
-<<<<<<< HEAD
+
+                ManyBodyOperator<TransitionIntegrals> many_body_operator(*integrals);
+
                 // Get matrix elements for all transitions with same HamiltonianIDs
                 std::vector<double> values = many_body_operator.GetMatrixElement(left_levels, right_levels);
 
                 // Add to matrix_elements map
                 auto value_iterator = values.begin();
-                for(int i = 0; i < left_levels.size(); i++)
-=======
-            // Add to matrix_elements map
-            auto value_iterator = values.begin();
-            for(int i = 0; i < left_levels.levels.size(); i++)
-            {
-                for(int j = 0; j < right_levels.levels.size(); j++)
->>>>>>> 1e7a172e
+                for(int i = 0; i < left_levels.levels.size(); i++)
                 {
-                    for(int j = 0; j < right_levels.size(); j++)
+                    for(int j = 0; j < right_levels.levels.size(); j++)
                     {
                         TransitionID current_id = make_transitionID(std::make_pair(left.first, i), std::make_pair(right.first, j));
                         matrix_elements.insert(std::make_pair(current_id, *value_iterator));
