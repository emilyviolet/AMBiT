#include "Include.h"
#include "ElectronInfo.h"

<<<<<<< HEAD
=======
namespace Ambit
{
const ElectronInfo& ElectronInfo::operator=(const ElectronInfo& other)
{
    OrbitalInfo::operator=(other);
    two_m = other.two_m;
    is_hole = other.is_hole;

    return *this;
}

>>>>>>> f28fe16c
bool ElectronInfo::operator<(const ElectronInfo& other) const
{
    // Sort on hole first
    if(this->is_hole != other.is_hole)
        return this->is_hole;

    // Sort on abs(kappa):
    //  |-1| < |1| < |-2| < |2| < |-3| ...
    if(abs(this->kappa) != abs(other.kappa))
        return (abs(this->kappa) < abs(other.kappa));
    else if(this->kappa != other.kappa)
        return (this->kappa < other.kappa);
    else if(this->pqn != other.pqn)
        return (this->pqn < other.pqn);

    // And sort on m such that AngularData generates projections sorted correctly
    // (so they don't need to be resorted).
    // Sorted Projections are required for GetProjectionDifferences()
    else if(is_hole)
        return (this->two_m < other.two_m);
    else
        return (this->two_m > other.two_m);
}

bool ElectronInfo::operator==(const ElectronInfo& other) const
{
    if((this->pqn == other.pqn) &&
       (this->kappa == other.kappa) &&
       (this->two_m == other.two_m))
        return true;
    else
        return false;
}

bool ElectronInfo::operator !=(const ElectronInfo& other) const
{
    return !(*this == other);
}

std::string ElectronInfo::Name() const
{
    std::string name;
    if(is_hole)
        name.push_back('-');
    name.append(OrbitalInfo::Name());

    char buffer[20];
    sprintf(buffer, "(%d)", two_m);
    name.append(buffer);

    return name;
}
}<|MERGE_RESOLUTION|>--- conflicted
+++ resolved
@@ -1,20 +1,9 @@
 #include "Include.h"
 #include "ElectronInfo.h"
 
-<<<<<<< HEAD
-=======
 namespace Ambit
 {
-const ElectronInfo& ElectronInfo::operator=(const ElectronInfo& other)
-{
-    OrbitalInfo::operator=(other);
-    two_m = other.two_m;
-    is_hole = other.is_hole;
 
-    return *this;
-}
-
->>>>>>> f28fe16c
 bool ElectronInfo::operator<(const ElectronInfo& other) const
 {
     // Sort on hole first
