--- conflicted
+++ resolved
@@ -99,12 +99,8 @@
 {
     m_list.clear();
     unsigned int num_configs;
-<<<<<<< HEAD
-    fread(&num_configs, sizeof(unsigned int), 1, fp);
-    fread(&Nsmall, sizeof(unsigned int), 1, fp);
-=======
     file_err_handler->fread(&num_configs, sizeof(unsigned int), 1, fp);
->>>>>>> f28fe16c
+    file_err_handler->fread(&Nsmall, sizeof(unsigned int), 1, fp);
     m_list.reserve(num_configs);
 
     for(unsigned int i = 0; i < num_configs; i++)
