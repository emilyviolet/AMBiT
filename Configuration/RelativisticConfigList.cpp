--- conflicted
+++ resolved
@@ -112,12 +112,8 @@
 void RelativisticConfigList::Write(FILE* fp) const
 {
     unsigned int num_configs = m_list.size();
-<<<<<<< HEAD
-    fwrite(&num_configs, sizeof(unsigned int), 1, fp);
-    fwrite(&Nsmall, sizeof(unsigned int), 1, fp);
-=======
     file_err_handler->fwrite(&num_configs, sizeof(unsigned int), 1, fp);
->>>>>>> ed478cda
+    file_err_handler->fwrite(&Nsmall, sizeof(unsigned int), 1, fp);
 
     for(const auto& relconfig: *this)
     {
