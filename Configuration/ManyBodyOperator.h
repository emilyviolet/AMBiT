--- conflicted
+++ resolved
@@ -79,7 +79,7 @@
     {
         bool operator()(const RelativisticConfiguration& rconfig1, const RelativisticConfiguration& rconfig2) const
         {
-            return (rconfig1.GetConfigDifferencesCount(rconfig2) <= sizeof...(pElectronOperators));
+            return (rconfig1.GetConfigDifferencesCount(rconfig2) <= sizeof...(ElectronOperators));
         }
     } use_minimal_overlap;
 
@@ -530,14 +530,9 @@
         return -num_diffs;
 }
 
-<<<<<<< HEAD
-template<typename... pElectronOperators>
+template<typename... ElectronOperators>
 template<typename RelativisticConfigurationOverlap>
-std::vector<double> ManyBodyOperator<pElectronOperators...>::GetMatrixElement(const LevelVector& levelvec, RelativisticConfigurationOverlap rconfig_comp) const
-=======
-template<typename... ElectronOperators>
-std::vector<double> ManyBodyOperator<ElectronOperators...>::GetMatrixElement(const LevelVector& levelvec) const
->>>>>>> ed478cda
+std::vector<double> ManyBodyOperator<ElectronOperators...>::GetMatrixElement(const LevelVector& levelvec, RelativisticConfigurationOverlap rconfig_comp) const
 {
     std::vector<const double*> eigenvector;
 
@@ -579,11 +574,7 @@
         auto config_jt = config_it;
         while(config_jt != configs->end())
         {
-<<<<<<< HEAD
             if(rconfig_comp(*config_it, *config_jt))
-=======
-            if(config_it->GetConfigDifferencesCount(*config_jt) <= sizeof...(ElectronOperators))
->>>>>>> ed478cda
             {
                 if(IsMyJob(config_index))
                 {
@@ -667,14 +658,9 @@
 #endif
 }
 
-<<<<<<< HEAD
-template<typename... pElectronOperators>
+template<typename... ElectronOperators>
 template<typename RelativisticConfigurationOverlap>
-std::vector<double> ManyBodyOperator<pElectronOperators...>::GetMatrixElement(const LevelVector& left_levelvec, const LevelVector& right_levelvec, RelativisticConfigurationOverlap rconfig_comp, const ElectronInfo* epsilon) const
-=======
-template<typename... ElectronOperators>
-std::vector<double> ManyBodyOperator<ElectronOperators...>::GetMatrixElement(const LevelVector& left_levelvec, const LevelVector& right_levelvec, const ElectronInfo* epsilon) const
->>>>>>> ed478cda
+std::vector<double> ManyBodyOperator<ElectronOperators...>::GetMatrixElement(const LevelVector& left_levelvec, const LevelVector& right_levelvec, RelativisticConfigurationOverlap rconfig_comp, const ElectronInfo* epsilon) const
 {
     std::vector<const double*> left_eigenvector;
     std::vector<const double*> right_eigenvector;
@@ -724,11 +710,7 @@
         auto config_jt = configs_right->begin();
         while(config_jt != configs_right->end())
         {
-<<<<<<< HEAD
             if(rconfig_comp(*config_it, *config_jt))
-=======
-            if(config_it->GetConfigDifferencesCount(*config_jt) <= sizeof...(ElectronOperators))
->>>>>>> ed478cda
             {
                 if(IsMyJob(config_index))
                 {
