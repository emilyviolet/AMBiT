#ifndef CONFIG_GENERATOR_H
#define CONFIG_GENERATOR_H

#include "Atom/MultirunOptions.h"
#include "Basis/OrbitalManager.h"
#include "NonRelConfiguration.h"
#include "RelativisticConfigList.h"
#include "Projection.h"
#include "HartreeFock/NonRelInfo.h"
#include "Symmetry.h"
#include "MBPT/OneElectronIntegrals.h"
#include "MBPT/TwoElectronCoulombOperator.h"

/** ConfigGenerator makes the set of projections for use in CI method.
    This includes a bunch of routines to create a set of
    non-relativistic configurations (eg: 3d2 4s, 4s2, ...),
    then generate the relativistic configurations and their projections.
    Additionally it stores the sets of configurations and the leading configurations
    for use by HamiltonianMatrix class.
 */
class ConfigGenerator
{
public:
    ConfigGenerator(pOrbitalManagerConst orbitals, MultirunOptions& userInput);

    /** Get list of leading configurations. */
    pConfigList GetLeadingConfigs();
    pConfigListConst GetLeadingConfigs() const;

    /** Generate configurations based on the input file.
        This may include limiting the configurations based on configuration average energies,
        provided one_body and two_body operators are provided.
     */
<<<<<<< HEAD
    pRelativisticConfigList GenerateConfigurations(pHFOperator one_body = nullptr, pHartreeY two_body = nullptr);
=======
    pConfigList GenerateNonRelConfigurations(pHFIntegrals one_body = nullptr, pSlaterIntegrals two_body = nullptr);
>>>>>>> 0a441eb1

    /** Divide electrons between partial waves to create all possible relativistic configurations
        from the set of non-relativistic ones.
        PRE: nrlist should be unique.
        POST: rlist is sorted and unique.
     */
    pRelativisticConfigList GenerateRelativisticConfigurations(pConfigList nrlist) const;

    /** Create all nonrelativistic configurations from their relativistic counterparts.
        PRE: rlist should be unique.
        POST: nrlist is sorted and unique.
     */
    pConfigList GenerateNonRelConfigurations(pRelativisticConfigListConst rlist) const;

    /** Remove configs of wrong parity from original list.
        If angular_library is supplied, returned list includes projections and CSFs with M = J.
     */
    pRelativisticConfigList GenerateRelativisticConfigurations(pRelativisticConfigListConst rlist, const Symmetry& sym, pAngularDataLibrary angular_library = nullptr) const;

    /** Make all projections of the rlist that have a projection M = two_m/2.
        Remove configurations that cannot have this projection.
        Generate CSFs with angular momentum two_j/2.
        PRE: rlist should be unique.
     */
    void GenerateProjections(pRelativisticConfigList rlist, const Symmetry& sym, int two_m, pAngularDataLibrary angular_library) const;

    /** Generate configuration state functions (CSFs) with J = M = two_m/2. */
    void GenerateProjections(pRelativisticConfigList rlist, int two_m, pAngularDataLibrary angular_library) const
    {   Parity p = rlist->front().GetParity();
        GenerateProjections(rlist, Symmetry(two_m, p), two_m, angular_library);
    }

protected:
    /** Generate non-relativistic configs based on the current input file section.
        This may include limiting the non-relativistic configurations based on configuration average energies,
        provided one_body and two_body operators are provided.
     */
<<<<<<< HEAD
    pRelativisticConfigList ParseAndGenerateConfigurations(pHFOperator one_body = nullptr, pHartreeY two_body = nullptr);
=======
    pConfigList ParseAndGenerateNonRelConfigurations(pHFIntegrals one_body = nullptr, pSlaterIntegrals two_body = nullptr);
>>>>>>> 0a441eb1

    /** Generate all configurations possible by exciting one electron of the original list.
        Append the new configurations to the list.
     */
    void GenerateExcitations(pRelativisticConfigList configlist, OrbitalMap& electron_valence, OrbitalMap& hole_valence) const;

protected:
    // Inputs
    MultirunOptions& user_input;
    pOrbitalManagerConst orbitals;

    pConfigList leading_configs;
};

#endif<|MERGE_RESOLUTION|>--- conflicted
+++ resolved
@@ -31,11 +31,7 @@
         This may include limiting the configurations based on configuration average energies,
         provided one_body and two_body operators are provided.
      */
-<<<<<<< HEAD
-    pRelativisticConfigList GenerateConfigurations(pHFOperator one_body = nullptr, pHartreeY two_body = nullptr);
-=======
-    pConfigList GenerateNonRelConfigurations(pHFIntegrals one_body = nullptr, pSlaterIntegrals two_body = nullptr);
->>>>>>> 0a441eb1
+    pRelativisticConfigList GenerateConfigurations(pHFIntegrals one_body = nullptr, pSlaterIntegrals two_body = nullptr);
 
     /** Divide electrons between partial waves to create all possible relativistic configurations
         from the set of non-relativistic ones.
@@ -73,11 +69,7 @@
         This may include limiting the non-relativistic configurations based on configuration average energies,
         provided one_body and two_body operators are provided.
      */
-<<<<<<< HEAD
-    pRelativisticConfigList ParseAndGenerateConfigurations(pHFOperator one_body = nullptr, pHartreeY two_body = nullptr);
-=======
-    pConfigList ParseAndGenerateNonRelConfigurations(pHFIntegrals one_body = nullptr, pSlaterIntegrals two_body = nullptr);
->>>>>>> 0a441eb1
+    pRelativisticConfigList ParseAndGenerateConfigurations(pHFIntegrals one_body = nullptr, pSlaterIntegrals two_body = nullptr);
 
     /** Generate all configurations possible by exciting one electron of the original list.
         Append the new configurations to the list.
