--- conflicted
+++ resolved
@@ -20,14 +20,8 @@
 Debug
 ambit
 
-<<<<<<< HEAD
-*.aux
-*.log
-*.dvi
-=======
 # Auxillary documentation files
 *.aux
 *.dvi
 *.log
->>>>>>> f738150a
-*.pdf+*.pdf
