--- conflicted
+++ resolved
@@ -1,155 +1,3 @@
-<<<<<<< HEAD
-#ifdef _MPI
-#include <mpi.h>
-#endif
-#include "Include.h"
-#include "OutStreams.h"
-#include "Atom.h"
-#include "RateCalculator.h"
-
-#include "Atom/GetPot"
-
-#ifdef _MPI
-    #ifdef _SCALAPACK
-    #if !(_FUS)
-        #define blacs_exit_ blacs_exit
-    #endif
-    extern "C"{
-    void blacs_exit_(const int*);
-    }
-    #endif
-#endif
-
-// MPI details (if not used, we can have NumProcessors == 1)
-unsigned int NumProcessors;
-unsigned int ProcessorRank;
-
-// The debug options for the whole program.
-Debug DebugOptions;
-
-void PrintHelp(const std::string& ApplicationName);
-
-int main(int argc, char* argv[])
-{
-    #ifdef _MPI
-        MPI::Init(argc, argv);
-        MPI::Intracomm& comm_world = MPI::COMM_WORLD; // Alias
-        NumProcessors = comm_world.Get_size();
-        ProcessorRank = comm_world.Get_rank();
-    #else
-        NumProcessors = 1;
-        ProcessorRank = 0;
-    #endif
-
-    OutStreams::InitialiseStreams();
-
-    try
-    {
-        GetPot lineInput(argc, argv, ",");
-
-        // Check for help message
-        if(lineInput.size() == 1 || lineInput.search(2, "--help", "-h"))
-            PrintHelp(lineInput[0]);
-
-        // Find .input file
-        std::string inputFileName = "";
-        const std::string extension = ".input";
-
-        if(lineInput.search("-f"))
-        {   inputFileName = lineInput.next("");
-            if(inputFileName == "")
-                PrintHelp(lineInput[0]);
-        }
-        else
-        {   // Else look for .input arguments
-            bool foundFile = false;
-            bool endOfInput = false;
-            while(!foundFile && !endOfInput)
-            {
-                inputFileName = lineInput.next_nominus();
-                if(inputFileName == "")
-                    endOfInput = true;
-                else if(inputFileName.find(extension) != std::string::npos)
-                    foundFile = true;
-            }
-            
-            if(endOfInput)
-            {   *errstream << "Input file not found" << std::endl;
-                PrintHelp(lineInput[0]);
-            }
-        }
-
-        GetPot fileInput(inputFileName.c_str(), "//", "\n", ",");
-        fileInput.absorb(lineInput);
-
-        // Must-have arguments. This also checks on the file's existence.
-        int Z, N, Charge;
-        Z = fileInput("Z", 0);
-        N = fileInput("HF/N", -1);  // Number of electrons
-        if(Z != 0 && N == -1)
-        {   Charge = fileInput("HF/Charge", -1);
-            N = Z - Charge;
-        }
-        if(Z == 0 || N == -1 || N > Z)
-        {   *errstream << inputFileName << " must specify Z, and either N (number of electrons) or Charge.\n"
-                       << "    Furthermore Z >= N." << std::endl;
-            exit(1);
-        }
-
-        // Identifier
-        std::string identifier = fileInput("ID", "");
-        if(identifier == "")
-        {
-            if(inputFileName.find(extension) != std::string::npos)
-                identifier = inputFileName.substr(0, inputFileName.find(extension));
-            else
-            {   *errstream << "No ID could be found." << std::endl;
-                exit(1);
-            }
-        }
-
-        // That's all we need to start the Atom class
-        Atom A(fileInput, Z, N, identifier);
-        A.Run();
-
-//        RateCalculator RC(A.GetBasis());
-//        RC.CalculateAllDipoleStrengths(&A, Symmetry(6, odd), 0, false, true);
-//        *outstream << std::endl;
-//        RC.CalculateAllDipoleStrengths(&A, Symmetry(6, odd), 1, false, true);
-//        *outstream << std::endl;
-//        RC.CalculateAllDipoleStrengths(&A, Symmetry(8, odd), 0, false, true);
-//        *outstream << std::endl;
-    }
-    catch(std::bad_alloc& ba)
-    {   *errstream << ba.what() << std::endl;
-        exit(1);
-    }
-
-    #ifdef _MPI
-        comm_world.Barrier();
-        #ifdef _SCALAPACK
-            // Continue should be non-zero, otherwise MPI_Finalise is called.
-            int cont = 1;
-            blacs_exit_(&cont);
-        #endif
-
-        MPI::Finalize();
-    #endif
-
-    *outstream << "\nFinished" << std::endl;
-    OutStreams::FinaliseStreams();
-
-    PAUSE
-    return 0;
-}
-
-void PrintHelp(const std::string& ApplicationName)
-{
-    *outstream << std::endl;
-    *outstream << ApplicationName << " Usage Message" << std::endl;
-    exit(0);
-}
-=======
 #ifdef _MPI
 #include <mpi.h>
 #endif
@@ -158,8 +6,8 @@
 #include "Atom.h"
 #include "RateCalculator.h"
 #include "Universal/Enums.h"
-
-#include <Atom/GetPot>
+#include "Atom/GetPot"
+
 #include <string>
 #include <iostream>
 #include <fstream>
@@ -441,5 +289,4 @@
     *outstream << std::endl;
     *outstream << ApplicationName << " Usage Message" << std::endl;
     exit(0);
-}
->>>>>>> 82ad9f0f
+}