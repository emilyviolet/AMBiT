--- conflicted
+++ resolved
@@ -492,33 +492,7 @@
     std::vector<Symmetry> symmetries;
     for(auto& key: levels->keys)
     {
-<<<<<<< HEAD
-        Symmetry sym = key->GetSymmetry();
-        pRelativisticConfigList configs;
-
-        if(NonRelID* nrid = dynamic_cast<NonRelID*>(key.get()))
-        {
-            pConfigList nrconfiglist = std::make_shared<ConfigList>();
-            nrconfiglist->first.emplace_back(nrid->GetNonRelConfiguration());
-            nrconfiglist->second = 1;
-            configs = gen.GenerateRelativisticConfigurations(nrconfiglist);
-            configs = gen.GenerateRelativisticConfigurations(configs, nrid->GetSymmetry());
-        }
-        else
-        {
-            configs = gen.GenerateRelativisticConfigurations(allconfigs, key->GetSymmetry());
-        }
-
-        key->SetRelativisticConfigList(configs);
-
-        pRelativisticConfigList& symrel = all_relconfigs[sym];
-        if(!symrel)
-            symrel = std::make_shared<RelativisticConfigList>(*configs);
-        else
-            symrel->append(*configs);
-=======
         symmetries.emplace_back(key->GetSymmetry());
->>>>>>> ebebeee0
     }
     std::sort(symmetries.begin(), symmetries.end());
     auto end = std::unique(symmetries.begin(), symmetries.end());
@@ -532,47 +506,23 @@
     for(auto& sym: symmetries)
     {
         // Get list of relativistic configs
-        pRelativisticConfigList all_configs = nullptr;
-
-        for(auto it = levels->begin(sym); it != levels->end(sym); ++it)
-        {
-            pRelativisticConfigList configs;
-
-            if(auto nrid = std::dynamic_pointer_cast<const NonRelID>(*it))
-            {
-                pConfigList nrconfiglist = std::make_shared<ConfigList>();
-                nrconfiglist->first.emplace_back(nrid->GetNonRelConfiguration());
-                nrconfiglist->second = 1;
-                configs = gen.GenerateRelativisticConfigurations(nrconfiglist, nrid->GetSymmetry());
-            }
-            else
-            {
-                configs = gen.GenerateRelativisticConfigurations(nrconfigs, sym);
-            }
-
-            if(all_configs == nullptr)
-                all_configs = configs;
-            else
-            {   all_configs->append(*configs);
-                all_configs->SetSmallSize(all_configs->size());
-            }
-        }
+        pRelativisticConfigList configs = gen.GenerateRelativisticConfigurations(allconfigs, sym);
 
         *outstream << "J(P) = " << sym.GetJ() << "(" << ShortName(sym.GetParity()) << "): "
-                   << std::setw(6) << std::right << all_configs->size();
-        if(all_configs->small_size() < all_configs->size())
-            *outstream << " x " << std::setw(6) << all_configs->small_size();
+                   << std::setw(6) << std::right << configs->size();
+        if(configs->small_size() < configs->size())
+            *outstream << " x " << std::setw(6) << configs->small_size();
         *outstream << " rel. configurations; " << std::flush;
 
         // Generate all projections for this symmetry and write
-        gen.GenerateProjections(all_configs, sym, sym.GetTwoJ(), angular_library);
-
-        *outstream << all_configs->NumCSFs();
-        if(all_configs->small_size() < all_configs->size())
-            *outstream << " x " << all_configs->NumCSFsSmall();
+        gen.GenerateProjections(configs, sym, sym.GetTwoJ(), angular_library);
+
+        *outstream << configs->NumCSFs();
+        if(configs->small_size() < configs->size())
+            *outstream << " x " << configs->NumCSFsSmall();
         *outstream << " CSFs." << std::endl;
 
-        total_levels += all_configs->NumCSFs();
+        total_levels += configs->NumCSFs();
     }
 
     *outstream << "\nTotal number of levels (all symmetries included) = " << total_levels << std::endl;
@@ -586,7 +536,7 @@
             pConfigList nrconfiglist = std::make_shared<ConfigList>();
             nrconfiglist->first.emplace_back(std::static_pointer_cast<const NonRelID>(key)->GetNonRelConfiguration());
             nrconfiglist->second = 1;
-            auto rconfigs = gen.GenerateRelativisticConfigurations(nrconfiglist, key->GetSymmetry());
+            auto rconfigs = gen.GenerateRelativisticConfigurations(allconfigs, key->GetSymmetry());
 
             unsigned int num_CSFs = 0;
             for(auto& config: *rconfigs)
@@ -638,12 +588,8 @@
                 pConfigList nrconfiglist = std::make_shared<ConfigList>();
                 nrconfiglist->first.emplace_back(nrID->GetNonRelConfiguration());
                 nrconfiglist->second = 1;
-<<<<<<< HEAD
                 configs = gen.GenerateRelativisticConfigurations(nrconfiglist);
-                configs = gen.GenerateRelativisticConfigurations(configs, nrid->GetSymmetry(), angular_library);
-=======
-                configs = gen.GenerateRelativisticConfigurations(nrconfiglist, nrID->GetSymmetry(), angular_library);
->>>>>>> ebebeee0
+                configs = gen.GenerateRelativisticConfigurations(configs, nrID->GetSymmetry(), angular_library);
             }
             else
             {
@@ -667,11 +613,7 @@
                         leading_configs = gen.GetLeadingConfigs();
                     }
                 }
-<<<<<<< HEAD
-                configs = gen.GenerateRelativisticConfigurations(allconfigs, key->GetSymmetry(), angular_library);
-=======
-                configs = gen.GenerateRelativisticConfigurations(nrconfigs, hID->GetSymmetry(), angular_library);
->>>>>>> ebebeee0
+                configs = gen.GenerateRelativisticConfigurations(allconfigs, hID->GetSymmetry(), angular_library);
             }
 
             angular_library->RemoveUnused();
